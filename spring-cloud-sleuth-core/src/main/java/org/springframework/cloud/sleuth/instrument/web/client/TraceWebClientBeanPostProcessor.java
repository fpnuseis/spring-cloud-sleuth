--- conflicted
+++ resolved
@@ -187,11 +187,7 @@
 
 			Context context = subscriber.currentContext();
 
-<<<<<<< HEAD
-			HttpClientRequest wrapper = new HttpClientRequest(request);
-=======
 			ClientRequestWrapper wrapper = new ClientRequestWrapper(request);
->>>>>>> 2024e289
 			Span span = handler.handleSendWithParent(wrapper, parent);
 			if (log.isDebugEnabled()) {
 				log.debug("HttpClientHandler::handleSend: " + span);
