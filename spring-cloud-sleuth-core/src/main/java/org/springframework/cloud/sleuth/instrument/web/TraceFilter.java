--- conflicted
+++ resolved
@@ -239,31 +239,29 @@
 				if (log.isDebugEnabled()) {
 					log.debug("Will close span " + span + " since " + (shouldCloseSpan(request) ? "some component marked it for closure" : "response was unsuccessful for the root span"));
 				}
-<<<<<<< HEAD
 				handler().handleSend(response, exception, span);
 				if (shouldCloseSpan(request)) {
-=======
-				if (!httpStatusSuccessful(response) && !hasErrorController()) {
-					tracer().close(span);
-				}
-				if (exception == null || !hasErrorController()) {
->>>>>>> 64b5cb60
 					clearTraceAttribute(request);
 				}
 			} else if (span != null || requestHasAlreadyBeenHandled(request)) {
 				if (log.isDebugEnabled()) {
 					log.debug("Detaching the span " + span + " since the response was unsuccessful");
 				}
-				if (!httpStatusSuccessful(response) && !hasErrorController()) {
+				if (!hasErrorController()) {
 					clearTraceAttribute(request);
 				}
 				if (exception == null || !hasErrorController()) {
 					handler().handleSend(response, exception, span);
 				} else {
-					span.abandon();
-				}
-			}
-		}
+					abandonSpan(span);
+				}
+			}
+		}
+	}
+
+	// visible for tests
+	void abandonSpan(Span span) {
+		span.abandon();
 	}
 
 	private void addResponseTagsForSpanWithoutParent(Throwable exception,
