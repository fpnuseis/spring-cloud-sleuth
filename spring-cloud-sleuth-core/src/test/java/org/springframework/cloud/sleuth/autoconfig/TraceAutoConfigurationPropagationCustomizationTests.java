/*
 * Copyright 2013-2019 the original author or authors.
 *
 * Licensed under the Apache License, Version 2.0 (the "License");
 * you may not use this file except in compliance with the License.
 * You may obtain a copy of the License at
 *
 *      https://www.apache.org/licenses/LICENSE-2.0
 *
 * Unless required by applicable law or agreed to in writing, software
 * distributed under the License is distributed on an "AS IS" BASIS,
 * WITHOUT WARRANTIES OR CONDITIONS OF ANY KIND, either express or implied.
 * See the License for the specific language governing permissions and
 * limitations under the License.
 */

package org.springframework.cloud.sleuth.autoconfig;

<<<<<<< HEAD
import brave.Tracing;
import brave.baggage.BaggagePropagation;
import brave.propagation.B3Propagation;
import brave.propagation.B3Propagation.Format;
=======
>>>>>>> a6573bc2
import brave.propagation.B3SinglePropagation;
import brave.propagation.Propagation;
import org.assertj.core.api.BDDAssertions;
import org.junit.jupiter.api.Test;

import org.springframework.boot.autoconfigure.AutoConfigurations;
import org.springframework.boot.test.context.runner.ApplicationContextRunner;
import org.springframework.context.annotation.Bean;
import org.springframework.context.annotation.Configuration;

public class TraceAutoConfigurationPropagationCustomizationTests {

<<<<<<< HEAD
	// Default for spring-messaging is on 2.2.x is MULTI, though 3.x it is
	// SINGLE_NO_PARENT spring-cloud/spring-cloud-sleuth#1607
	Propagation.Factory defaultB3Propagation = B3Propagation.newFactoryBuilder()
			.injectFormat(Format.SINGLE_NO_PARENT).build();

=======
>>>>>>> a6573bc2
	private final ApplicationContextRunner contextRunner = new ApplicationContextRunner()
			.withConfiguration(AutoConfigurations.of(TraceAutoConfiguration.class));

	@Test
	public void stillCreatesDefault() {
		this.contextRunner.run((context) -> {
			BDDAssertions.then(context.getBean(Propagation.Factory.class))
					.isEqualTo(TraceBaggageConfiguration.B3_FACTORY);
		});
	}

	@Test
	public void allowsCustomization() {
		this.contextRunner
				.withPropertyValues("spring.sleuth.baggage.remote-fields=country-code")
				.run((context) -> {
					BDDAssertions.then(context.getBean(Propagation.Factory.class))
<<<<<<< HEAD
							.extracting("delegate").isNotNull();
=======
							.hasFieldOrPropertyWithValue("delegate",
									TraceBaggageConfiguration.B3_FACTORY);
>>>>>>> a6573bc2
				});
	}

	@Test
	public void defaultValueUsedWhenApplicationNameNotSet() {
		this.contextRunner.withPropertyValues("spring.application.name=")
				.run((context) -> {
<<<<<<< HEAD
					BDDAssertions.then(context.getBean(Tracing.class).propagation())
							.isEqualTo(defaultB3Propagation);
=======
					BDDAssertions.then(context.getBean(Propagation.Factory.class))
							.isEqualTo(TraceBaggageConfiguration.B3_FACTORY);
				});
	}

	@Test
	public void hasNoCycles() {
		this.contextRunner
				.withConfiguration(AutoConfigurations.of(TraceWebAutoConfiguration.class,
						TraceHttpAutoConfiguration.class))
				.withInitializer(c -> ((GenericApplicationContext) c)
						.setAllowCircularReferences(false))
				.run((context) -> {
					BDDAssertions.then(context.isRunning()).isEqualTo(true);
>>>>>>> a6573bc2
				});
	}

	@Test
	public void allowsCustomizationOfBuilder() {
		this.contextRunner
				.withPropertyValues("spring.sleuth.baggage.remote-fields=country-code")
				.withUserConfiguration(CustomPropagationFactoryBuilderConfig.class)
				.run((context) -> BDDAssertions
						.then(context.getBean(Propagation.Factory.class))
						.extracting("delegate").isSameAs(B3SinglePropagation.FACTORY));
	}

	@Configuration
	static class CustomPropagationFactoryBuilderConfig {

		@Bean
		public BaggagePropagation.FactoryBuilder b3Single() {
			return BaggagePropagation.newFactoryBuilder(B3SinglePropagation.FACTORY);
		}

	}

}<|MERGE_RESOLUTION|>--- conflicted
+++ resolved
@@ -16,13 +16,7 @@
 
 package org.springframework.cloud.sleuth.autoconfig;
 
-<<<<<<< HEAD
-import brave.Tracing;
 import brave.baggage.BaggagePropagation;
-import brave.propagation.B3Propagation;
-import brave.propagation.B3Propagation.Format;
-=======
->>>>>>> a6573bc2
 import brave.propagation.B3SinglePropagation;
 import brave.propagation.Propagation;
 import org.assertj.core.api.BDDAssertions;
@@ -35,14 +29,6 @@
 
 public class TraceAutoConfigurationPropagationCustomizationTests {
 
-<<<<<<< HEAD
-	// Default for spring-messaging is on 2.2.x is MULTI, though 3.x it is
-	// SINGLE_NO_PARENT spring-cloud/spring-cloud-sleuth#1607
-	Propagation.Factory defaultB3Propagation = B3Propagation.newFactoryBuilder()
-			.injectFormat(Format.SINGLE_NO_PARENT).build();
-
-=======
->>>>>>> a6573bc2
 	private final ApplicationContextRunner contextRunner = new ApplicationContextRunner()
 			.withConfiguration(AutoConfigurations.of(TraceAutoConfiguration.class));
 
@@ -60,12 +46,8 @@
 				.withPropertyValues("spring.sleuth.baggage.remote-fields=country-code")
 				.run((context) -> {
 					BDDAssertions.then(context.getBean(Propagation.Factory.class))
-<<<<<<< HEAD
-							.extracting("delegate").isNotNull();
-=======
-							.hasFieldOrPropertyWithValue("delegate",
-									TraceBaggageConfiguration.B3_FACTORY);
->>>>>>> a6573bc2
+							.extracting("delegate")
+							.isEqualTo(TraceBaggageConfiguration.B3_FACTORY);
 				});
 	}
 
@@ -73,25 +55,8 @@
 	public void defaultValueUsedWhenApplicationNameNotSet() {
 		this.contextRunner.withPropertyValues("spring.application.name=")
 				.run((context) -> {
-<<<<<<< HEAD
-					BDDAssertions.then(context.getBean(Tracing.class).propagation())
-							.isEqualTo(defaultB3Propagation);
-=======
 					BDDAssertions.then(context.getBean(Propagation.Factory.class))
 							.isEqualTo(TraceBaggageConfiguration.B3_FACTORY);
-				});
-	}
-
-	@Test
-	public void hasNoCycles() {
-		this.contextRunner
-				.withConfiguration(AutoConfigurations.of(TraceWebAutoConfiguration.class,
-						TraceHttpAutoConfiguration.class))
-				.withInitializer(c -> ((GenericApplicationContext) c)
-						.setAllowCircularReferences(false))
-				.run((context) -> {
-					BDDAssertions.then(context.isRunning()).isEqualTo(true);
->>>>>>> a6573bc2
 				});
 	}
 
