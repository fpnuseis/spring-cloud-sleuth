--- conflicted
+++ resolved
@@ -24,8 +24,6 @@
 import org.junit.Before;
 import org.springframework.cloud.sleuth.trace.IntegrationTestSpanContextHolder;
 import org.springframework.web.client.RestTemplate;
-import zipkin.Codec;
-import zipkin.Span;
 
 import static java.util.concurrent.TimeUnit.SECONDS;
 
@@ -50,60 +48,6 @@
 		IntegrationTestSpanContextHolder.removeCurrentSpan();
 	}
 
-<<<<<<< HEAD
-	public static ConditionFactory await() {
-		return Awaitility.await().pollInterval(POLL_INTERVAL, SECONDS).atMost(TIMEOUT, SECONDS);
-	}
-
-	protected Runnable zipkinServerIsUp() {
-		return checkServerHealth(this::endpointToCheckZipkinServerHealth);
-	}
-
-	protected Runnable checkServerHealth(RequestExchanger requestExchanger) {
-		return () -> {
-			ResponseEntity<String> response = requestExchanger.exchange();
-			log.info(String.format("Response from the [%s] health endpoint is [%s]", "Zipkin Stream Server", response));
-			then(response.getStatusCode()).isEqualTo(HttpStatus.OK);
-			log.info(String.format("[%s] is up!", "Zipkin Stream Server"));
-		};
-	}
-
-	private interface RequestExchanger {
-		ResponseEntity<String> exchange();
-	}
-
-	protected ResponseEntity<String> endpointToCheckZipkinServerHealth() {
-		URI uri = URI.create("http://localhost:" + getZipkinServerPort() + "/zipkin/");
-		log.info(String.format("Sending request to the Zipkin Server [%s]", uri));
-		return exchangeRequest(uri);
-	}
-
-	protected int getZipkinServerPort() {
-		return 9411;
-	}
-
-	protected ResponseEntity<String> checkStateOfTheTraceId(long traceId) {
-		URI uri = URI.create(getZipkinTraceQueryUrl() + Long.toHexString(traceId));
-		log.info(String.format("Sending request to the Zipkin query service [%s]. "
-				+ "Checking presence of trace id [%d]", uri, traceId));
-		return exchangeRequest(uri);
-	}
-
-	protected ResponseEntity<String> exchangeRequest(URI uri) {
-		return this.restTemplate.exchange(
-				new RequestEntity<>(new HttpHeaders(), HttpMethod.GET, uri), String.class
-		);
-	}
-
-	protected String getZipkinTraceQueryUrl() {
-		return "http://localhost:"+getZipkinServerPort()+"/api/v1/trace/";
-	}
-
-	protected String getZipkinServicesQueryUrl() {
-		return "http://localhost:"+getZipkinServerPort()+"/api/v1/services";
-	}
-=======
->>>>>>> bfe15ab0
 
 	protected Runnable httpMessageWithTraceIdInHeadersIsSuccessfullySent(String endpoint, long traceId) {
 		return new RequestSendingRunnable(this.restTemplate, endpoint, traceId, null);
